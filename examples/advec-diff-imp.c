--- conflicted
+++ resolved
@@ -36,7 +36,7 @@
  * 
  *                  s.t.  du/dt + du/dx - nu d^2u/dx^2 = v(x,t)
  *                        u(0,t)=u(1,t)=0
- *												u(x,0)=u0(x)
+ *                                  u(x,0)=u0(x)
  *
  *               Implements a steepest-descent optimization iteration
  *               using fixed step size for design updates.   
@@ -137,15 +137,7 @@
  * KKT component routines
  *--------------------------------------------------------------------------*/
 
-<<<<<<< HEAD
-<<<<<<< HEAD
 /* This is the K=[A B C] matrix. It acts on a vector in R^M */
-=======
-/* This applies A^-1 to a vector in R^M */
->>>>>>> f292c53d24c72275ea89ac7f397acc95d9aa5e3c
-=======
-/* This is the K=[A B C] matrix. It acts on a vector in R^M */
->>>>>>> 9acfb840
 /* This function requies that M>=3, but this can easily be fixed later */
 void
 apply_Phi(double dt, double dx, double nu, int M, double *u, double *l, double *a)
@@ -178,14 +170,7 @@
 {
    /* First solve U^Tw=u (U^Tw=f) */
 
-<<<<<<< HEAD
-<<<<<<< HEAD
    /* Need to change this w to some other letter becuase w is already passed as a parameter of this function */
-=======
->>>>>>> f292c53d24c72275ea89ac7f397acc95d9aa5e3c
-=======
-   /* Need to change this w to some other letter becuase w is already passed as a parameter of this function */
->>>>>>> 9acfb840
    double *w;
 
    vec_create(M, &w);
@@ -254,9 +239,9 @@
 apply_Uinv(double dt, double dx, int M, double *u)
 {
    for (int i = 0; i <= M-1; i++)
-	 {
-		 u[i] /= dx*dt;
-	 }
+    {
+       u[i] /= dx*dt;
+    }
 }
 
 /*------------------------------------*/
@@ -264,10 +249,10 @@
 void
 apply_Vinv(double dt, double dx, double alpha, int M, double *v)
 {
-	for (int i = 0; i <= M-1; i++)
-	{
-		v[i] /= alpha*dx*dt;
-	}
+   for (int i = 0; i <= M-1; i++)
+   {
+      v[i] /= alpha*dx*dt;
+   }
    
 }
 
@@ -278,10 +263,10 @@
 {
    //add all arguments to apply_Phi below based on what Isaiah does
    /* apply_Phi(dt, dx, nu, M, v, l, a); */
-	 for (int i = 0; i <= M-1; i++)
-	 {
-		 v[i] *= dt;
-	 }
+    for (int i = 0; i <= M-1; i++)
+    {
+       v[i] *= dt;
+    }
 }
 
 /*------------------------------------*/
@@ -291,10 +276,10 @@
 {
    //add all arguments to apply_PhiAdjoing based on what Isaiah does
    /* apply_PhiAdjoint(dt, dx, nu, M, v, l, a); */
-	 for (int i = 0; i <= M-1; i++)
-	 {
-		 v[i] *= dt;
-	 }
+    for (int i = 0; i <= M-1; i++)
+    {
+       v[i] *= dt;
+    }
 }
 
 /*------------------------------------*/
@@ -316,7 +301,7 @@
 {
    double  t, tprev, tnext, dt, dx;
    double  nu = (app->nu);
-	double  alpha = (app->alpha);
+   double  alpha = (app->alpha);
    double *rtmp, *utmp;
    int     level, index;
    int     mspace = (app->mspace);
@@ -350,18 +335,8 @@
 
    /* rtmp = U_i^{-1}AA^T u */
    vec_copy(mspace, (r->values), utmp);
-<<<<<<< HEAD
-<<<<<<< HEAD
    apply_A(dt, dx, nu, mspace, utmp);
    apply_Aadjoint(dt, dx, nu, mspace, utmp);
-=======
-   apply_Aadjoint(dt, dx, nu, mspace, utmp);
-   apply_A(dt, dx, nu, mspace, utmp);
->>>>>>> f292c53d24c72275ea89ac7f397acc95d9aa5e3c
-=======
-   apply_A(dt, dx, nu, mspace, utmp);
-   apply_Aadjoint(dt, dx, nu, mspace, utmp);
->>>>>>> 9acfb840
    apply_Uinv(dt, dx, mspace, utmp);
    vec_copy(mspace, utmp, rtmp);
 
@@ -478,23 +453,10 @@
     */
 
    rtmp = (u->values);
-<<<<<<< HEAD
-<<<<<<< HEAD
    vec_scale(mspace, -1.0*dx*dt, rtmp);
    apply_Phi(dt, dx, nu, mspace, rtmp, li, ai);
    apply_PhiAdjoint(dt, dx, nu, mspace, rtmp, li, ai);
    vec_scale(mspace, .5, rtmp);
-=======
-   vec_scale(mspace, -0.5*dx*dt, rtmp);
-   apply_Phi(dt, dx, nu, mspace, rtmp, li, ai);
-   apply_PhiAdjoint(dt, dx, nu, mspace, rtmp, li, ai);
->>>>>>> f292c53d24c72275ea89ac7f397acc95d9aa5e3c
-=======
-   vec_scale(mspace, -1.0*dx*dt, rtmp);
-   apply_Phi(dt, dx, nu, mspace, rtmp, li, ai);
-   apply_PhiAdjoint(dt, dx, nu, mspace, rtmp, li, ai);
-   vec_scale(mspace, .5, rtmp);
->>>>>>> 9acfb840
 
 
    /* Complete residual update */
@@ -947,102 +909,19 @@
 
       /* Compute state u from adjoint w and print to file */
       /* Not sure if this is completely correct - tom */
-<<<<<<< HEAD
-<<<<<<< HEAD
       
 
       /* Compute control v from adjoint w and print to file */
       /* V= (1/(alpha*dx))*aW */
       
-=======
-      {
-         char    filename[255], filename1[255];
-         FILE   *file;
-         int     i, j;
-         double *u, *u1;
-
-         sprintf(filename1, "%s.%03d", "advec-diff-imp.out.u0", (app->myid));
-         file = fopen(filename1, "w");
-         vec_create(mspace, &u);
-         vec_copy(mspace, U0, u);
-         for (j = 0; j < mspace; j++)
-            {
-               if(j!=mspace-1){
-                  fprintf(file, "% 1.14e, ", u[j]);
-               }
-               else{
-                  fprintf(file, "% 1.14e", u[j]);
-               }
-            }
-         vec_destroy(u);
-
-         sprintf(filename, "%s.%03d", "advec-diff-imp.out.u", (app->myid));
-         file = fopen(filename, "w");
-         vec_create(mspace, &u);
-         vec_create(mspace, &u1);
-         double **w = (app->w);
-         for (i = 0; i < (app->ntime); i++)
-         {
-
-            if ((i+1) < (app->ntime))
-            {
-               vec_copy(mspace, w[i+1], u);
-               vec_copy(mspace, w[i], u1);
-               apply_Aadjoint(dt, dx, nu, mspace, u1);
-               apply_Uinv(dt, dx, mspace, u);
-               apply_Uinv(dt, dx, mspace, u1);
-               vec_axpy(mspace, -1.0, u1, u);
-            }
-            else
-            {
-               vec_copy(mspace, w[i], u);
-               apply_Aadjoint(dt, dx, nu, mspace, u);
-               apply_Uinv(dt,dx,mspace,u);
-               vec_scale(mspace, -1.0, u);
-            }
-            vec_axpy(mspace, 1.0, u, U0);
-
-            fprintf(file, "%05d: ", (i+1));
-            for (j = 0; j < mspace; j++)
-            {
-               fprintf(file, "% 1.14e, ", U0[j]);
-            }
-            fprintf(file, "% 1.14e\n", u[mspace-1]);
-         }
-         vec_destroy(u);
-         vec_destroy(u1);
-         fflush(file);
-         fclose(file);
-      }
-
-      /* Compute control v from adjoint w and print to file */
-      /* V = (1/(alpha*dx))*aW */
-      {
->>>>>>> f292c53d24c72275ea89ac7f397acc95d9aa5e3c
-=======
-      
-
-      /* Compute control v from adjoint w and print to file */
-      /* V= (1/(alpha*dx))*aW */
-      
->>>>>>> 9acfb840
          char    filename[255];
          FILE   *file;
          int     i,j;
          double *v;
 
-<<<<<<< HEAD
-<<<<<<< HEAD
          double **vs = (double **)malloc(ntime * sizeof(double*));
          for(int i = 0; i < ntime; i++) vs[i] = (double *)malloc(mspace * sizeof(double));
 
-=======
->>>>>>> f292c53d24c72275ea89ac7f397acc95d9aa5e3c
-=======
-         double **vs = (double **)malloc(ntime * sizeof(double*));
-         for(int i = 0; i < ntime; i++) vs[i] = (double *)malloc(mspace * sizeof(double));
-
->>>>>>> 9acfb840
          sprintf(filename, "%s.%03d", "advec-diff-imp.out.v", (app->myid));
          file = fopen(filename, "w");
          vec_create((app->mspace), &v);
@@ -1052,26 +931,12 @@
             vec_copy(mspace, w[i], v);
             apply_DAdjoint(dt, dx, nu, mspace, v, li, ai);
             apply_Vinv(dt, dx, alpha, mspace,v);
-<<<<<<< HEAD
-<<<<<<< HEAD
-=======
-            vec_scale(mspace, -1.0, v);
->>>>>>> f292c53d24c72275ea89ac7f397acc95d9aa5e3c
-=======
->>>>>>> 9acfb840
 
             /* TODO Dynamical print based on size of v */
             fprintf(file, "%05d: ", (i+1));
             for (j = 0; j < (app->mspace); j++)
             {
-<<<<<<< HEAD
-<<<<<<< HEAD
                vs[i][j] = v[j];
-=======
->>>>>>> f292c53d24c72275ea89ac7f397acc95d9aa5e3c
-=======
-               vs[i][j] = v[j];
->>>>>>> 9acfb840
                fprintf(file, "% 1.14e, ", v[j]);
             }
             fprintf(file, "% 1.14e\n", v[(app->mspace)-1]);
@@ -1079,10 +944,6 @@
          vec_destroy(v);
          fflush(file);
          fclose(file);
-<<<<<<< HEAD
-<<<<<<< HEAD
-=======
->>>>>>> 9acfb840
       
 
          char filename1[255];
@@ -1134,30 +995,14 @@
          fflush(file);
          fclose(file);
       
-<<<<<<< HEAD
-   }
-
-
-
-=======
-      }
-   }
-
->>>>>>> f292c53d24c72275ea89ac7f397acc95d9aa5e3c
-=======
-   }
-
-
-
->>>>>>> 9acfb840
+   }
+
+
+
    free(app);
    
    braid_Destroy(core);
    MPI_Finalize();
 
    return (0);
-<<<<<<< HEAD
-}
-=======
-}
->>>>>>> f292c53d24c72275ea89ac7f397acc95d9aa5e3c+}
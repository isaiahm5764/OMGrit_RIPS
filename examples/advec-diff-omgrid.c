--- conflicted
+++ resolved
@@ -366,13 +366,8 @@
             braid_Vector    f,
             braid_Vector    u,
             braid_Int       homogeneous,
-<<<<<<< HEAD
             braid_TriStatus status,
             )
-=======
-            braid_TriStatus status
-            braid_Vector    u0)
->>>>>>> e77ed0f4
 {
    double  t, tprev, tnext, dt;
    double *utmp, *rtmp;

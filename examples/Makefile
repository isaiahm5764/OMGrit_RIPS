--- conflicted
+++ resolved
@@ -146,15 +146,13 @@
 	@echo "Building" $@ "..."
 	$(MPICC) $(CFLAGS) $(BRAID_FLAGS) $(@).c -o $@ $(BRAID_LIB_FILE) $(LFLAGS)
 
-<<<<<<< HEAD
 visc-berg-seq: visc-berg-seq.c $(BRAID_LIB_FILE)
 	@echo "Building" $@ "..."
 	$(MPICC) $(CFLAGS) $(BRAID_FLAGS) $(@).c -o $@ $(BRAID_LIB_FILE) $(LFLAGS)
-=======
+
 block_gs: block_gs.c $(BRAID_LIB_FILE)
 	@echo "Building" $@ "..."
 	$(MPICC) $(CFLAGS) $(BRAID_FLAGS) $(@).c -o $@ $(BRAID_LIB_FILE) $(LFLAGS)	
->>>>>>> f28b23c2
 	
 # Rule for compiling .c files
 %: %.c $(BRAID_LIB_FILE)

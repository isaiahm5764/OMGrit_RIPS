#BHEADER**********************************************************************
#
# Copyright (c) 2013, Lawrence Livermore National Security, LLC. 
# Produced at the Lawrence Livermore National Laboratory. Written by 
# Jacob Schroder, Rob Falgout, Tzanio Kolev, Ulrike Yang, Veselin 
# Dobrev, et al. LLNL-CODE-660355. All rights reserved.
# 
# This file is part of XBraid. For support, post issues to the XBraid Github page.
# 
# This program is free software; you can redistribute it and/or modify it under
# the terms of the GNU General Public License (as published by the Free Software
# Foundation) version 2.1 dated February 1999.
# 
# This program is distributed in the hope that it will be useful, but WITHOUT ANY
# WARRANTY; without even the IMPLIED WARRANTY OF MERCHANTABILITY or FITNESS FOR A
# PARTICULAR PURPOSE. See the terms and conditions of the GNU General Public
# License for more details.
# 
# You should have received a copy of the GNU Lesser General Public License along
# with this program; if not, write to the Free Software Foundation, Inc., 59
# Temple Place, Suite 330, Boston, MA 02111-1307 USA
#
#EHEADER**********************************************************************

##################################################################
# Import machine specific compilers, options, flags, etc.. 
##################################################################

BRAID_DIR=../braid
include ../makefile.inc

##################################################################
# Build exmaples 
##################################################################

HYPRE_DIR = ../../hypre/src/hypre
HYPRE_FLAGS = -I$(HYPRE_DIR)/include
HYPRE_LIB = -L$(HYPRE_DIR)/lib -lHYPRE
HYPRE_LIB_FILE = $(HYPRE_DIR)/lib/libHYPRE.a

MFEM_DIR = ../../mfem
MFEM_CONFIG_MK = $(MFEM_DIR)/config/config.mk
MFEM_LIB_FILE = mfem_is_not_built
-include $(MFEM_CONFIG_MK)

BRAID_FLAGS = -I$(BRAID_DIR)
BRAID_LIB_FILE = $(BRAID_DIR)/libbraid.a

C_NOHYPRE = ex-01 ex-01-adjoint ex-01-optimization ex-01-refinement ex-01-expanded ex-01-expanded-bdf2 ex-02 ex-04 ex-04-serial ex-04-omgrit
CPP_NOHYPRE = ex-01-pp 
F_NOHYPRE = ex-01-expanded-f
C_EXAMPLES = ex-03 ex-03-serial
# Note: .cpp examples will be linked with mfem
#CXX_EXAMPLES = ex-04

.PHONY: all clean cleanout

.SUFFIXES:
.SUFFIXES: .c .cpp

# put this rule first so it becomes the default
all: $(C_NOHYPRE) $(CPP_NOHYPRE) $(C_EXAMPLES) $(CXX_EXAMPLES)

# Rule for building ex-01
ex-01: ex-01.c $(BRAID_LIB_FILE)
	@echo "Building" $@ "..."
	$(MPICC) $(CFLAGS) $(BRAID_FLAGS) $(@).c -o $@ $(BRAID_LIB_FILE) $(LFLAGS)

# Rule for building ex-01-adjoint
ex-01-adjoint: ex-01-adjoint.c $(BRAID_LIB_FILE)
	@echo "Building" $@ "..."
	$(MPICC) $(CFLAGS) $(BRAID_FLAGS) $(@).c -o $@ $(BRAID_LIB_FILE) $(LFLAGS)

# Rule for building ex-01-optimization
ex-01-optimization: ex-01-optimization.c $(BRAID_LIB_FILE)
	@echo "Building" $@ "..."
	$(MPICC) $(CFLAGS) $(BRAID_FLAGS) $(@).c -o $@ $(BRAID_LIB_FILE) $(LFLAGS)


# Rule for building ex-01-refinement
ex-01-refinement: ex-01-refinement.c $(BRAID_LIB_FILE)
	@echo "Building" $@ "..."
	$(MPICC) $(CFLAGS) $(BRAID_FLAGS) $(@).c -o $@ $(BRAID_LIB_FILE) $(LFLAGS)

# Rule for building ex-01-expanded
ex-01-expanded: ex-01-expanded.c $(BRAID_LIB_FILE)
	@echo "Building" $@ "..."
	$(MPICC) $(CFLAGS) $(BRAID_FLAGS) $(@).c -o $@ $(BRAID_LIB_FILE) $(LFLAGS)

# Rule for building ex-01-pp
ex-01-pp: ex-01-pp.cpp $(BRAID_LIB_FILE)
	@echo "Building" $@ "..."
	$(MPICXX) $(CXXFLAGS) $(BRAID_FLAGS) $(@).cpp -o $@ $(BRAID_LIB_FILE) $(LFLAGS)

# Rule for building ex-01-expanded-f
ex-01-expanded-f: ex-01-expanded-f.f90 $(BRAID_LIB_FILE)
	@echo "Building" $@ "..."
	$(MPIF90) $(FORTFLAGS) -Wno-unused-dummy-argument -Wno-uninitialized $(@).f90 -o $@ $(BRAID_LIB_FILE) $(LFLAGS)

# Rule for building ex-01-expanded-bdf2
ex-01-expanded-bdf2: ex-01-expanded-bdf2.c $(BRAID_LIB_FILE)
	@echo "Building" $@ "..."
	$(MPICC) $(CFLAGS) $(BRAID_FLAGS) $(@).c -o $@ $(BRAID_LIB_FILE) $(LFLAGS)

# Rule for building ex-02
ex-02: ex-02.c $(BRAID_LIB_FILE) ex-02-lib.c
	@echo "Building" $@ "..."
	$(MPICC) $(CFLAGS) $(BRAID_FLAGS) $(@).c -o $@ $(BRAID_LIB_FILE) $(LFLAGS)

# Rule for building ex-02-serial
ex-02-serial: ex-02-serial.c $(BRAID_LIB_FILE) ex-02-lib.c
	@echo "Building" $@ "..."
	$(MPICC) $(CFLAGS) $(BRAID_FLAGS) $(@).c -o $@ $(BRAID_LIB_FILE) $(LFLAGS)

# Rule for building ex-03
ex-03: ex-03.c $(BRAID_LIB_FILE) $(HYPRE_LIB_FILE) ex-03-lib.c
	@echo "Building" $@ "..."
	$(MPICC) $(CFLAGS) $(BRAID_FLAGS) $(HYPRE_FLAGS) $(@).c -o $@ $(BRAID_LIB_FILE) $(HYPRE_LIB) $(LFLAGS)


# Rule for building ex-03-serial
ex-03-serial: ex-03-serial.c $(BRAID_LIB_FILE) $(HYPRE_LIB_FILE) ex-03-lib.c
	@echo "Building" $@ "..."
	$(MPICC) $(CFLAGS) $(BRAID_FLAGS) $(HYPRE_FLAGS) $(@).c -o $@ $(BRAID_LIB_FILE) $(HYPRE_LIB) $(LFLAGS)

# Rule for building ex-04
ex-04: ex-04.c $(BRAID_LIB_FILE) ex-04-lib.c
	@echo "Building" $@ "..."
	$(MPICC) $(CFLAGS) $(BRAID_FLAGS) $(@).c -o $@ $(BRAID_LIB_FILE) $(LFLAGS)

# Rule for building ex-04-serial
ex-04-serial: ex-04-serial.c $(BRAID_LIB_FILE) ex-04-lib.c
	@echo "Building" $@ "..."
	$(MPICC) $(CFLAGS) $(BRAID_FLAGS) $(@).c -o $@ $(BRAID_LIB_FILE) $(LFLAGS)

# Rule for building ex-04-omgrit
ex-04-omgrit: ex-04-omgrit.c $(BRAID_LIB_FILE)
	@echo "Building" $@ "..."
	$(MPICC) $(CFLAGS) $(BRAID_FLAGS) $(@).c -o $@ $(BRAID_LIB_FILE) $(LFLAGS)

advec-diff-omgrid: advec-diff-omgrid.c $(BRAID_LIB_FILE)
	@echo "Building" $@ "..."
	$(MPICC) $(CFLAGS) $(BRAID_FLAGS) $(@).c -o $@ $(BRAID_LIB_FILE) $(LFLAGS)

advec-diff-imp: advec-diff-imp.c $(BRAID_LIB_FILE)
	@echo "Building" $@ "..."
	$(MPICC) $(CFLAGS) $(BRAID_FLAGS) $(@).c -o $@ $(BRAID_LIB_FILE) $(LFLAGS)

<<<<<<< HEAD
=======
imp-test: imp-test.c $(BRAID_LIB_FILE)
	@echo "Building" $@ "..."
	$(MPICC) $(CFLAGS) $(BRAID_FLAGS) $(@).c -o $@ $(BRAID_LIB_FILE) $(LFLAGS)

>>>>>>> f292c53d24c72275ea89ac7f397acc95d9aa5e3c
# Rule for compiling .c files
%: %.c $(BRAID_LIB_FILE)
	@echo "Building" $@ "..."
	$(MPICC) $(CFLAGS) $(BRAID_FLAGS) $(HYPRE_FLAGS) $(@).c -o $@\
 $(BRAID_LIB_FILE) $(HYPRE_LIB) $(LFLAGS)

# Rule for compiling .cpp files; links with mfem
%: %.cpp $(BRAID_LIB_FILE) $(MFEM_LIB_FILE) $(MFEM_CONFIG_MK)
	@echo "Building" $@ "..."
	$(MPICXX) $(CXXFLAGS) $(BRAID_FLAGS) $(MFEM_FLAGS) \
	$< -o $@ $(MFEM_LIBS) $(BRAID_LIB_FILE) $(LFLAGS)

# Generate an error message if the MFEM library is not built and exit
$(MFEM_LIB_FILE):
	$(error The MFEM library is not built)

# Generate an error message if the Hypre library is not built and exit
$(HYPRE_LIB_FILE):
	$(error The Hypre library is not built, unable to build ex-03)

clean: cleanout
	rm -f *.o $(C_NOHYPRE) $(CPP_NOHYPRE) $(F_NOHYPRE) $(C_EXAMPLES) $(CXX_EXAMPLES) $(F_EXAMPLES) *ror_norm* *_err_* *_mesh* *_sol_*
	rm -rf *.dSYM

cleanout:
	rm -f ex*.out.*
<|MERGE_RESOLUTION|>--- conflicted
+++ resolved
@@ -145,14 +145,7 @@
 advec-diff-imp: advec-diff-imp.c $(BRAID_LIB_FILE)
 	@echo "Building" $@ "..."
 	$(MPICC) $(CFLAGS) $(BRAID_FLAGS) $(@).c -o $@ $(BRAID_LIB_FILE) $(LFLAGS)
-
-<<<<<<< HEAD
-=======
-imp-test: imp-test.c $(BRAID_LIB_FILE)
-	@echo "Building" $@ "..."
-	$(MPICC) $(CFLAGS) $(BRAID_FLAGS) $(@).c -o $@ $(BRAID_LIB_FILE) $(LFLAGS)
-
->>>>>>> f292c53d24c72275ea89ac7f397acc95d9aa5e3c
+	
 # Rule for compiling .c files
 %: %.c $(BRAID_LIB_FILE)
 	@echo "Building" $@ "..."
